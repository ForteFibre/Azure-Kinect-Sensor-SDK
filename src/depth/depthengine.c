--- conflicted
+++ resolved
@@ -339,14 +339,11 @@
         case K4A_DEPTH_MODE_NFOV_UNBINNED:
             //CPURunNFOVUnbinnedCalculation(depth_data, ir_data, image_get_buffer(image_raw), de->xbin, de->ybin);
             RunNFOVUnbinnedCalculation(depth_data, ir_data, image_get_buffer(image_raw), de->xbin, de->ybin);
-<<<<<<< HEAD
-=======
             break;
 
         case K4A_DEPTH_MODE_WFOV_2X2BINNED:
             CPURunWFOVBinnedPhaseDump(depth_data, ir_data, image_get_buffer(image_raw), de->xbin, de->ybin);
             break;
->>>>>>> df9e2488
 
         default:
             break;
